// SPDX-License-Identifier: AGPL-3.0

pragma solidity 0.8.14;

import {Math} from "@openzeppelin/contracts/utils/math/Math.sol";
import {ERC20} from "@openzeppelin/contracts/token/ERC20/ERC20.sol";
import {SafeERC20} from "@openzeppelin/contracts/token/ERC20/utils/SafeERC20.sol";

import {DiamondHelper, IDiamond, IDiamondLoupe} from "../DiamondHelper.sol";

import {IBaseStrategy} from "../interfaces/IBaseStrategy.sol";

interface IBaseFee {
    function isCurrentBaseFeeAcceptable() external view returns (bool);
}

import "forge-std/console.sol";

/// TODO:
//      Add api version
//      Add health check
//      add events
//      add emergency exit and emergency admin?
//      Trade factory implementation?

library BaseLibrary {
    using SafeERC20 for ERC20;
    using Math for uint256;

    /*//////////////////////////////////////////////////////////////
                                 EVENTS
    //////////////////////////////////////////////////////////////*/

    /**
     * @dev Emitted when `value` tokens are moved from one account (`from`) to
     * another (`to`).
     *
     * Note that `value` may be zero.
     */
    event Transfer(address indexed from, address indexed to, uint256 value);

    /**
     * @dev Emitted when the allowance of a `spender` for an `owner` is set by
     * a call to {approve}. `value` is the new allowance.
     */
    event Approval(
        address indexed owner,
        address indexed spender,
        uint256 value
    );

    event Deposit(
        address indexed caller,
        address indexed owner,
        uint256 assets,
        uint256 shares
    );

    event Withdraw(
        address indexed caller,
        address indexed receiver,
        address indexed owner,
        uint256 assets,
        uint256 shares
    );

    event Reported(uint256 profit, uint256 loss, uint256 fees);

    event DiamondCut(
        IDiamond.FacetCut[] _diamondCut,
        address _init,
        bytes _calldata
    );

    /*//////////////////////////////////////////////////////////////
                                Errors
    //////////////////////////////////////////////////////////////*/

    error Unauthorized();

    /*//////////////////////////////////////////////////////////////
                        STORAGE STRUCTS
    //////////////////////////////////////////////////////////////*/

    struct ERC20Data {
        ERC20 asset;
        mapping(address => uint256) balances;
        mapping(address => mapping(address => uint256)) allowances;
        uint256 totalSupply;
        uint8 decimals;
    }

    struct AssetsData {
        uint256 totalIdle;
        uint256 totalDebt;
    }

    struct ProfitData {
        uint256 fullProfitUnlockDate;
        uint256 profitUnlockingRate;
        uint256 profitMaxUnlockTime;
        uint256 lastReport;
        uint256 performanceFee;
        address treasury;
    }

    struct AccessData {
        address management;
        address keeper;
    }

    /*//////////////////////////////////////////////////////////////
                            MODIFIERS
    //////////////////////////////////////////////////////////////*/

    modifier onlyManagement() {
        isManagement();
        _;
    }

    modifier onlyKeepers() {
        isKeeper();
        _;
    }

    function isManagement() public view {
        if (msg.sender != _accessStorage().management) revert Unauthorized();
    }

    function isKeeper() public view {
        AccessData storage c = _accessStorage();
        if (msg.sender != c.management && msg.sender != c.keeper)
            revert Unauthorized();
    }

    /*//////////////////////////////////////////////////////////////
                               CONSTANT
    //////////////////////////////////////////////////////////////*/

    // NOTE: holder address based on expected location during tests
    address public constant diamondHelper =
        0xFEfC6BAF87cF3684058D62Da40Ff3A795946Ab06;

    uint256 internal constant MAX_BPS = 10_000;
    uint256 internal constant MAX_BPS_EXTENDED = 1_000_000_000_000;

    // storage slot to use for ERC20 variables
    // TODO: make this one longer than the rest to assure no collisions
    bytes32 internal constant ERC20_STRATEGY_STORAGE =
        bytes32(uint256(keccak256("yearn.erc20.strategy.storage")) - 1);

    // storage slot for debt and idle
    bytes32 internal constant ASSETS_STRATEGY_STORAGE =
        bytes32(uint256(keccak256("yearn.assets.strategy.storage")) - 1);

    // storage slot to use for report/ profit locking variables
    bytes32 internal constant PROFIT_LOCKING_STORAGE =
        bytes32(uint256(keccak256("yearn.profit.locking.storage")) - 1);

    // storage slot to use for the permissined addresses for a strategy
    bytes32 internal constant ACCESS_CONTROL_STORAGE =
        bytes32(uint256(keccak256("yearn.access.control.storage")) - 1);

    /*//////////////////////////////////////////////////////////////
                    STORAGE GETTER FUNCTIONS
    //////////////////////////////////////////////////////////////*/

    function _erc20Storage() private pure returns (ERC20Data storage e) {
        // Since STORAGE_SLOT is a constant, we have to put a variable
        // on the stack to access it from an inline assembly block.
        bytes32 slot = ERC20_STRATEGY_STORAGE;
        assembly {
            e.slot := slot
        }
    }

    function _assetsStorage() private pure returns (AssetsData storage a) {
        // Since STORAGE_SLOT is a constant, we have to put a variable
        // on the stack to access it from an inline assembly block.
        bytes32 slot = ASSETS_STRATEGY_STORAGE;
        assembly {
            a.slot := slot
        }
    }

    function _profitStorage() private pure returns (ProfitData storage p) {
        // Since STORAGE_SLOT is a constant, we have to put a variable
        // on the stack to access it from an inline assembly block.
        bytes32 slot = PROFIT_LOCKING_STORAGE;
        assembly {
            p.slot := slot
        }
    }

    function _accessStorage() private pure returns (AccessData storage c) {
        // Since STORAGE_SLOT is a constant, we have to put a variable
        // on the stack to access it from an inline assembly block.
        bytes32 slot = ACCESS_CONTROL_STORAGE;
        assembly {
            c.slot := slot
        }
    }

    /*//////////////////////////////////////////////////////////////
                INITILIZATION OF DEFAULT STORAGE
    //////////////////////////////////////////////////////////////*/

    function init(address _asset, address _management) external {
        // cache storage pointer
        ERC20Data storage e = _erc20Storage();

        // make sure we aren't initiliazed
        require(address(e.asset) == address(0), "!init");
        // set the strategys underlying asset
        e.asset = ERC20(_asset);

        // set the default management address
        _accessStorage().management = _management;

        // cache profit data pointer
        ProfitData storage p = _profitStorage();
        // default to a 10 day profit unlock period
        p.profitMaxUnlockTime = 10 days;
        // default to mangement as the treasury TODO: allow this to be customized
        p.treasury = _management;
        // default to a 10% performance fee
        p.performanceFee = 1_000;
        // set last report to this block
        p.lastReport = block.timestamp;

        // emit the standard DiamondCut event with the values from out helper contract
        emit DiamondCut(
            // struct containing the address of the library, the add enum and array of all function selectors
            DiamondHelper(diamondHelper).diamondCut(),
            // init address to call if applicable
            address(0),
            // call data to send the init address if applicable
            new bytes(0)
        );
    }

    /*//////////////////////////////////////////////////////////////
                        ERC4626 FUNCIONS
    //////////////////////////////////////////////////////////////*/

    function deposit(uint256 assets, address receiver)
        public
        returns (uint256 shares)
    {
        // check lower than max
        require(
            assets <= IBaseStrategy(address(this)).maxDeposit(receiver),
            "ERC4626: deposit more than max"
        );

        // Check for rounding error since we round down in previewDeposit.
        require((shares = previewDeposit(assets)) != 0, "ZERO_SHARES");

        // Need to transfer before minting or ERC777s could reenter.
        _erc20Storage().asset.safeTransferFrom(
            msg.sender,
            address(this),
            assets
        );

        // mint shares
        _mint(receiver, shares);

        emit Deposit(msg.sender, receiver, assets, shares);

        // let strategy invest the funds if applicable
        _depositFunds(assets, false);
    }

    function mint(uint256 shares, address receiver)
        public
        returns (uint256 assets)
    {
        require(
            shares <= IBaseStrategy(address(this)).maxMint(receiver),
            "ERC4626: mint more than max"
        );

        assets = previewMint(shares); // No need to check for rounding error, previewMint rounds up.

        // Need to transfer before minting or ERC777s could reenter.
        _erc20Storage().asset.safeTransferFrom(
            msg.sender,
            address(this),
            assets
        );

        _mint(receiver, shares);

        emit Deposit(msg.sender, receiver, assets, shares);

        // let strategy invest the funds if applicable
        _depositFunds(assets, false);
    }

    function withdraw(
        uint256 assets,
        address receiver,
        address owner
    ) public returns (uint256 shares) {
        require(
            assets <= IBaseStrategy(address(this)).maxWithdraw(owner),
            "ERC4626: withdraw more than max"
        );

        shares = previewWithdraw(assets); // No need to check for rounding error, previewWithdraw rounds up.

        if (msg.sender != owner) {
            _spendAllowance(owner, msg.sender, shares);
        }

        _withdrawFunds(assets);

        _burn(owner, shares);

        _erc20Storage().asset.safeTransfer(receiver, assets);

        emit Withdraw(msg.sender, receiver, owner, assets, shares);
    }

    function redeem(
        uint256 shares,
        address receiver,
        address owner
    ) public returns (uint256 assets) {
        require(
            shares <= IBaseStrategy(address(this)).maxRedeem(owner),
            "ERC4626: redeem more than max"
        );

        if (msg.sender != owner) {
            _spendAllowance(owner, msg.sender, shares);
        }

        // Check for rounding error since we round down in previewRedeem.
        require((assets = previewRedeem(shares)) != 0, "ZERO_ASSETS");

        // withdraw if we dont have enough idle
        _withdrawFunds(assets);

        _burn(owner, shares);

        _erc20Storage().asset.safeTransfer(receiver, assets);

        emit Withdraw(msg.sender, receiver, owner, assets, shares);
    }

    // post deposit/report hook to deposit any loose funds
    function _depositFunds(uint256 _newAmount, bool _reported) internal {
        AssetsData storage a = _assetsStorage();
        ERC20 _asset = _erc20Storage().asset;

        uint256 before = _asset.balanceOf(address(this));
        // invest if applicable
        uint256 toInvest = a.totalIdle + _newAmount;
        IBaseStrategy(address(this)).invest(toInvest, _reported);

        // get the actual amount invested for higher accuracy
        // TODO: there should be a min check here in case donated asset was accounted for?
        uint256 invested = before - _asset.balanceOf(address(this));

        // adjust total Assets
        a.totalDebt += invested;
        // check if we invested all the loose asset
        a.totalIdle = toInvest - invested;
    }

    // TODO: Make this better
    //      This should return the actual amount freed so it can accept losses
    function _withdrawFunds(uint256 _amount) internal {
        AssetsData storage a = _assetsStorage();
        ERC20 _asset = _erc20Storage().asset;

        uint256 idle = a.totalIdle;

        if (idle >= _amount) {
            // we dont need to withdraw anything
            a.totalIdle -= _amount;
        } else {
<<<<<<< HEAD
            // withdraw if we dont have enough idle
            uint256 before = _asset.balanceOf(address(this));
            // free what we need - what we have
            IBaseStrategy(address(this)).freeFunds(_amount - idle);

            // get the exact amount to account for loss or errors
            uint256 withdrawn = _asset.balanceOf(address(this)) - before;
            // TODO: should account for errors here to not overflow or over withdraw
            a.totalDebt -= withdrawn;
=======
            // free what we need -  what we have
            // TODO: should account for errors here and not overflow
            a.totalDebt -= IBaseStrategy(address(this)).freeFunds(
                _amount - idle
            );
>>>>>>> 3c79b535
            // we are giving the full amount of our idle funds
            a.totalIdle = 0;
        }
    }

    /*//////////////////////////////////////////////////////////////
                        PROFIT LOCKING
    //////////////////////////////////////////////////////////////*/

    // This should only ever be called through protected relays as swaps will likely occur
    function report()
        public
        onlyKeepers
        returns (uint256 profit, uint256 loss)
    {
        // burn unlocked shares
        _burnUnlockedShares();

        // can we account for loose want instead of totalIdle so trade factories can airdrop profits safely
        // TODO: is this a bad idea?
        //uint256 idle = _erc20Storage().asset.balanceOf(address(this));

        // tell the strategy to report the real total assets it has
        // TODO: account for loose want classified as debt
        uint256 _invested = IBaseStrategy(address(this)).totalInvested();

        AssetsData storage a = _assetsStorage();

        // calculate profit
        uint256 debt = a.totalDebt;

        if (_invested >= debt) {
            profit = _invested - debt;
            debt += profit;
        } else {
            loss = debt - _invested;
            debt -= loss;
        }

        // TODO: healthcheck ?

        ProfitData storage p = _profitStorage();
        uint256 fees;
        uint256 sharesToLock;
        // only assess fees and lock shares if we have a profit
        if (profit > 0) {
            // asses fees
            fees = (profit * p.performanceFee) / MAX_BPS;

            // issue all new shares to self
            sharesToLock = convertToShares(profit - fees);
            uint256 feeShares = convertToShares(fees);

            // send shares to treasury
            _mint(p.treasury, feeShares);

            // mint the rest of profit to self for locking
            _mint(address(this), sharesToLock);
        }

        // TODO: this should account for losses like vault does

        // lock (profit - fees) of shares issued
        uint256 remainingTime;
        uint256 _fullProfitUnlockDate = p.fullProfitUnlockDate;
        if (_fullProfitUnlockDate > block.timestamp) {
            remainingTime = _fullProfitUnlockDate - block.timestamp;
        }

        // Update unlocking rate and time to fully unlocked
        uint256 totalLockedShares = balanceOf(address(this));
        uint256 _profitMaxUnlockTime = p.profitMaxUnlockTime;
        if (totalLockedShares > 0 && _profitMaxUnlockTime > 0) {
            uint256 previouslyLockedShares = totalLockedShares - sharesToLock;

            // new_profit_locking_period is a weighted average between the remaining time of the previously locked shares and the PROFIT_MAX_UNLOCK_TIME
            uint256 newProfitLockingPeriod = (previouslyLockedShares *
                remainingTime +
                sharesToLock *
                _profitMaxUnlockTime) / totalLockedShares;

            p.profitUnlockingRate =
                (totalLockedShares * MAX_BPS_EXTENDED) /
                newProfitLockingPeriod;

            p.fullProfitUnlockDate = block.timestamp + newProfitLockingPeriod;
        } else {
            // NOTE: only setting this to 0 will turn in the desired effect, no need to update last_profit_update or fullProfitUnlockDate
            p.profitUnlockingRate = 0;
        }

        // update storage variables
        a.totalDebt = debt;
        p.lastReport = block.timestamp;

        // emit event with info
        emit Reported(profit, loss, fees);

        // invest any idle funds, tell strategy it is during a report call
        _depositFunds(0, true);
    }

    function _burnUnlockedShares() internal {
        uint256 unlcokdedShares = _unlockedShares();
        if (unlcokdedShares == 0) {
            return;
        }

        // update variables (done here to keep _unlcokdedShares() as a view function)
        if (_profitStorage().fullProfitUnlockDate > block.timestamp) {
            _profitStorage().lastReport = block.timestamp;
        }

        _burn(address(this), unlcokdedShares);
    }

    /*//////////////////////////////////////////////////////////////
                            ACCOUNTING LOGIC
    //////////////////////////////////////////////////////////////*/

    function totalAssets() public view returns (uint256) {
        AssetsData storage a = _assetsStorage();
        return a.totalIdle + a.totalDebt;
    }

    function totalSupply() public view returns (uint256) {
        return _erc20Storage().totalSupply - _unlockedShares();
    }

    function _unlockedShares() internal view returns (uint256) {
        // should save 2 extra calls for most of the time
        ProfitData storage p = _profitStorage();
        uint256 _fullProfitUnlockDate = p.fullProfitUnlockDate;
        uint256 unlockedShares;
        if (_fullProfitUnlockDate > block.timestamp) {
            unlockedShares =
                (p.profitUnlockingRate * (block.timestamp - p.lastReport)) /
                MAX_BPS_EXTENDED;
        } else if (_fullProfitUnlockDate != 0) {
            // All shares have been unlocked
            unlockedShares = balanceOf(address(this));
        }

        return unlockedShares;
    }

    function convertToShares(uint256 assets) public view returns (uint256) {
        uint256 supply = totalSupply(); // Saves an extra SLOAD if totalSupply() is non-zero.

        return
            supply == 0
                ? assets
                : assets.mulDiv(supply, totalAssets(), Math.Rounding.Down);
    }

    function convertToAssets(uint256 shares) public view returns (uint256) {
        uint256 supply = totalSupply(); // Saves an extra SLOAD if totalSupply() is non-zero.

        return
            supply == 0
                ? shares
                : shares.mulDiv(totalAssets(), supply, Math.Rounding.Down);
    }

    function previewDeposit(uint256 assets) public view returns (uint256) {
        return convertToShares(assets);
    }

    function previewMint(uint256 shares) public view returns (uint256) {
        uint256 supply = totalSupply(); // Saves an extra SLOAD if totalSupply() is non-zero.

        return
            supply == 0
                ? shares
                : shares.mulDiv(totalAssets(), supply, Math.Rounding.Up);
    }

    function previewWithdraw(uint256 assets) public view returns (uint256) {
        uint256 supply = totalSupply(); // Saves an extra SLOAD if totalSupply() is non-zero.

        return
            supply == 0
                ? assets
                : assets.mulDiv(supply, totalAssets(), Math.Rounding.Up);
    }

    function previewRedeem(uint256 shares) public view returns (uint256) {
        return convertToAssets(shares);
    }

    /*//////////////////////////////////////////////////////////////
                        Getter FUNCIONS
    //////////////////////////////////////////////////////////////*/

    // External view function to pull public variables from storage

    function pricePerShare() external view returns (uint256) {
        return convertToAssets(10**IBaseStrategy(address(this)).decimals());
    }

    function totalIdle() external view returns (uint256) {
        return _assetsStorage().totalIdle;
    }

    function totalDebt() external view returns (uint256) {
        return _assetsStorage().totalDebt;
    }

    function management() external view returns (address) {
        return _accessStorage().management;
    }

    function keeper() external view returns (address) {
        return _accessStorage().keeper;
    }

    function performanceFee() external view returns (uint256) {
        return _profitStorage().performanceFee;
    }

    function treasury() external view returns (address) {
        return _profitStorage().treasury;
    }

    function profitMaxUnlockTime() external view returns (uint256) {
        return _profitStorage().profitMaxUnlockTime;
    }

    /*//////////////////////////////////////////////////////////////
                        SETTER FUNCIONS
    //////////////////////////////////////////////////////////////*/

    // TODO: These should all emit events

    function setManagement(address _management) external onlyManagement {
        require(_management != address(0), "ZERO ADDRESS");
        _accessStorage().management = _management;
    }

    function setKeeper(address _keeper) external onlyManagement {
        _accessStorage().keeper = _keeper;
    }

    function setPerformanceFee(uint256 _performanceFee)
        external
        onlyManagement
    {
        require(_performanceFee < MAX_BPS, "MAX BPS");
        _profitStorage().performanceFee = _performanceFee;
    }

    function setTreasury(address _treasury) external onlyManagement {
        require(_treasury != address(0), "ZERO ADDRESS");
        _profitStorage().treasury = _treasury;
    }

    function setProfitMaxUnlockTime(uint256 _profitMaxUnlockTime)
        external
        onlyManagement
    {
        _profitStorage().profitMaxUnlockTime = _profitMaxUnlockTime;
    }

    /*//////////////////////////////////////////////////////////////
                    REPORT FUNCTIONS
    //////////////////////////////////////////////////////////////*/

    // NOTE: Should this be moved to general helper contract or keep it her to allow it to be overridden
    function reportTrigger() external view returns (bool) {
        // nothing to report
        if (_assetsStorage().totalDebt == 0) return false;

        // to costly
        if (!isBaseFeeAcceptable()) return false;

        return
            block.timestamp - _profitStorage().lastReport >
            _profitStorage().profitMaxUnlockTime;
    }

    function isBaseFeeAcceptable() public view returns (bool) {
        return
            IBaseFee(0xb5e1CAcB567d98faaDB60a1fD4820720141f064F)
                .isCurrentBaseFeeAcceptable();
    }

    /*//////////////////////////////////////////////////////////////
                    EXTERNAL EIP-2535 VIEW FUNCTIONS
    //////////////////////////////////////////////////////////////*/

    // TODO: Implement the Diamon Loupe function using the selector helper
    /// @notice Gets all facet addresses and their four byte function selectors.
    /// @return facets_ Facet
    function facets() external view returns (IDiamondLoupe.Facet[] memory) {
        return DiamondHelper(diamondHelper).facets();
    }

    /// @notice Gets all the function selectors supported by a specific facet.
    /// @param _facet The facet address.
    /// @return facetFunctionSelectors_
    function facetFunctionSelectors(address _facet)
        external
        view
        returns (bytes4[] memory)
    {
        return DiamondHelper(diamondHelper).facetFunctionSelectors(_facet);
    }

    /// @notice Get all the facet addresses used by a diamond.
    /// @return facetAddresses_
    function facetAddresses() external view returns (address[] memory) {
        return DiamondHelper(diamondHelper).facetAddresses();
    }

    /// @notice Gets the facet that supports the given selector.
    /// @dev If facet is not found return address(0).
    /// @param _functionSelector The function selector.
    /// @return facetAddress_ The facet address.
    function facetAddress(bytes4 _functionSelector)
        external
        view
        returns (address)
    {
        return DiamondHelper(diamondHelper).facetAddress(_functionSelector);
    }

    /*//////////////////////////////////////////////////////////////
                        ERC20 FUNCIONS
    //////////////////////////////////////////////////////////////*/

    // TODO: ADD permit functions
    // TODO: dont allow transfers to self?
    
    // TODO: account for unlocked shares for address(this)
    function balanceOf(address account) public view returns (uint256) {
        return _erc20Storage().balances[account];
    }

    /**
     * @dev See {IERC20-transfer}.
     *
     * Requirements:
     *
     * - `to` cannot be the zero address.
     * - the caller must have a balance of at least `amount`.
     */
    function transfer(address to, uint256 amount) public returns (bool) {
        address owner = msg.sender;
        _transfer(owner, to, amount);
        return true;
    }

    /**
     * @dev See {IERC20-allowance}.
     */
    function allowance(address owner, address spender)
        public
        view
        returns (uint256)
    {
        return _erc20Storage().allowances[owner][spender];
    }

    /**
     * @dev See {IERC20-approve}.
     *
     * NOTE: If `amount` is the maximum `uint256`, the allowance is not updated on
     * `transferFrom`. This is semantically equivalent to an infinite approval.
     *
     * Requirements:
     *
     * - `spender` cannot be the zero address.
     */
    function approve(address spender, uint256 amount) public returns (bool) {
        address owner = msg.sender;
        _approve(owner, spender, amount);
        return true;
    }

    /**
     * @dev See {IERC20-transferFrom}.
     *
     * Emits an {Approval} event indicating the updated allowance. This is not
     * required by the EIP. See the note at the beginning of {ERC20}.
     *
     * NOTE: Does not update the allowance if the current allowance
     * is the maximum `uint256`.
     *
     * Requirements:
     *
     * - `from` and `to` cannot be the zero address.
     * - `from` must have a balance of at least `amount`.
     * - the caller must have allowance for ``from``'s tokens of at least
     * `amount`.
     */
    function transferFrom(
        address from,
        address to,
        uint256 amount
    ) public returns (bool) {
        address spender = msg.sender;
        _spendAllowance(from, spender, amount);
        _transfer(from, to, amount);
        return true;
    }

    /**
     * @dev Atomically increases the allowance granted to `spender` by the caller.
     *
     * This is an alternative to {approve} that can be used as a mitigation for
     * problems described in {IERC20-approve}.
     *
     * Emits an {Approval} event indicating the updated allowance.
     *
     * Requirements:
     *
     * - `spender` cannot be the zero address.
     */
    function increaseAllowance(address spender, uint256 addedValue)
        public
        returns (bool)
    {
        address owner = msg.sender;
        _approve(owner, spender, allowance(owner, spender) + addedValue);
        return true;
    }

    /**
     * @dev Atomically decreases the allowance granted to `spender` by the caller.
     *
     * This is an alternative to {approve} that can be used as a mitigation for
     * problems described in {IERC20-approve}.
     *
     * Emits an {Approval} event indicating the updated allowance.
     *
     * Requirements:
     *
     * - `spender` cannot be the zero address.
     * - `spender` must have allowance for the caller of at least
     * `subtractedValue`.
     */
    function decreaseAllowance(address spender, uint256 subtractedValue)
        public
        returns (bool)
    {
        address owner = msg.sender;
        uint256 currentAllowance = allowance(owner, spender);
        require(
            currentAllowance >= subtractedValue,
            "ERC20: decreased allowance below zero"
        );
        unchecked {
            _approve(owner, spender, currentAllowance - subtractedValue);
        }

        return true;
    }

    /**
     * @dev Moves `amount` of tokens from `from` to `to`.
     *
     * This internal function is equivalent to {transfer}, and can be used to
     * e.g. implement automatic token fees, slashing mechanisms, etc.
     *
     * Emits a {Transfer} event.
     *
     * Requirements:
     *
     * - `from` cannot be the zero address.
     * - `to` cannot be the zero address.
     * - `from` must have a balance of at least `amount`.
     */
    function _transfer(
        address from,
        address to,
        uint256 amount
    ) internal {
        require(from != address(0), "ERC20: transfer from the zero address");
        require(to != address(0), "ERC20: transfer to the zero address");

        uint256 fromBalance = _erc20Storage().balances[from];
        require(
            fromBalance >= amount,
            "ERC20: transfer amount exceeds balance"
        );
        unchecked {
            _erc20Storage().balances[from] = fromBalance - amount;
        }
        _erc20Storage().balances[to] += amount;

        emit Transfer(from, to, amount);
    }

    function _mint(address account, uint256 amount) internal {
        require(account != address(0), "ERC20: mint to the zero address");

        _erc20Storage().totalSupply += amount;
        _erc20Storage().balances[account] += amount;
        emit Transfer(address(0), account, amount);
    }

    function _burn(address account, uint256 amount) internal {
        require(account != address(0), "ERC20: burn from the zero address");

        uint256 accountBalance = _erc20Storage().balances[account];
        require(accountBalance >= amount, "ERC20: burn amount exceeds balance");
        unchecked {
            _erc20Storage().balances[account] = accountBalance - amount;
        }
        _erc20Storage().totalSupply -= amount;

        emit Transfer(account, address(0), amount);
    }

    /**
     * @dev Sets `amount` as the allowance of `spender` over the `owner` s tokens.
     *
     * This internal function is equivalent to `approve`, and can be used to
     * e.g. set automatic allowances for certain subsystems, etc.
     *
     * Emits an {Approval} event.
     *
     * Requirements:
     *
     * - `owner` cannot be the zero address.
     * - `spender` cannot be the zero address.
     */
    function _approve(
        address owner,
        address spender,
        uint256 amount
    ) internal {
        require(owner != address(0), "ERC20: approve from the zero address");
        require(spender != address(0), "ERC20: approve to the zero address");

        _erc20Storage().allowances[owner][spender] = amount;
        emit Approval(owner, spender, amount);
    }

    /**
     * @dev Updates `owner` s allowance for `spender` based on spent `amount`.
     *
     * Does not update the allowance amount in case of infinite allowance.
     * Revert if not enough allowance is available.
     *
     * Might emit an {Approval} event.
     */
    function _spendAllowance(
        address owner,
        address spender,
        uint256 amount
    ) internal {
        uint256 currentAllowance = allowance(owner, spender);
        if (currentAllowance != type(uint256).max) {
            require(
                currentAllowance >= amount,
                "ERC20: insufficient allowance"
            );
            unchecked {
                _approve(owner, spender, currentAllowance - amount);
            }
        }
    }
}<|MERGE_RESOLUTION|>--- conflicted
+++ resolved
@@ -382,7 +382,7 @@
             // we dont need to withdraw anything
             a.totalIdle -= _amount;
         } else {
-<<<<<<< HEAD
+
             // withdraw if we dont have enough idle
             uint256 before = _asset.balanceOf(address(this));
             // free what we need - what we have
@@ -392,13 +392,7 @@
             uint256 withdrawn = _asset.balanceOf(address(this)) - before;
             // TODO: should account for errors here to not overflow or over withdraw
             a.totalDebt -= withdrawn;
-=======
-            // free what we need -  what we have
-            // TODO: should account for errors here and not overflow
-            a.totalDebt -= IBaseStrategy(address(this)).freeFunds(
-                _amount - idle
-            );
->>>>>>> 3c79b535
+
             // we are giving the full amount of our idle funds
             a.totalIdle = 0;
         }
